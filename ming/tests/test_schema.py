from datetime import datetime
from decimal import Decimal
from unittest import TestCase, main

import mock

from ming.base import Object, Document, Field, Cursor
from ming import schema as S
from pymongo.bson import ObjectId

class TestSchemaItem(TestCase):

    def test_make_array(self):
        si_any = S.SchemaItem.make([])
        si_int = S.SchemaItem.make([int])
        self.assertEqual(S.Array, si_any.__class__)
        self.assertEqual(S.Anything, si_any.field_type.__class__)
        self.assertEqual(S.Int, si_int.field_type.__class__)
        self.assertRaises(ValueError, S.SchemaItem.make, [int, str])

    def test_migrate(self):
        si = S.Migrate(int, str, str)
        self.assertEqual(si.validate(1), '1')
        self.assertEqual(si.validate('1'), '1')
        si = S.Migrate(
            {str:{'a':int}},
            [ dict(key=str, a=int) ],
            S.Migrate.obj_to_list('key'))
        self.assertEqual(si.validate(dict(foo=dict(a=1))),
                         [ dict(key='foo', a=1) ])
        si = S.Migrate(
            {str:int},
            [ dict(key=str, value=int) ],
            S.Migrate.obj_to_list('key', 'value'))
        self.assertEqual(si.validate(dict(foo=1)),
                         [ dict(key='foo', value=1) ])

    def test_deprecated(self):
        si = S.SchemaItem.make(dict(
                a=S.Deprecated(),
                b=int))
        self.assertEqual(si.validate(dict(a=5, b=6)),
                         dict(b=6))

    def test_fancy(self):
        si = S.SchemaItem.make(dict(
                a=S.Int(required=True),
                b=S.Int(if_missing=5)))
        self.assertRaises(S.Invalid, si.validate, dict(b=10))
        self.assertEqual(si.validate(dict(a=10)),
                         dict(a=10, b=5))

    def test_validation(self):
        si = S.SchemaItem.make({str:int})
        self.assertEqual(si.validate(dict(a=5)), dict(a=5))
        self.assertRaises(S.Invalid, si.validate, dict(a='as'))
        self.assertRaises(S.Invalid, si.validate, {5:5})

<<<<<<< HEAD
    def test_nested_objects(self):
        nested_object = S.Object(dict(a=int, b=int), if_missing=None)
        si = S.SchemaItem.make(dict(
                a=S.Object(dict(a=int, b=int), if_missing=None)))
        result = si.validate(dict())
        self.assertEqual(result, dict(a=None))
=======
    def test_exact_value(self):
        si = S.SchemaItem.make(dict(version=4))
        self.assertEqual(si.validate(dict(version=4)), dict(version=4))
        self.assertRaises(S.Invalid, si.validate, dict(version=3))
>>>>>>> 235b65ce

if __name__ == '__main__':
    main()
<|MERGE_RESOLUTION|>--- conflicted
+++ resolved
@@ -56,19 +56,17 @@
         self.assertRaises(S.Invalid, si.validate, dict(a='as'))
         self.assertRaises(S.Invalid, si.validate, {5:5})
 
-<<<<<<< HEAD
     def test_nested_objects(self):
         nested_object = S.Object(dict(a=int, b=int), if_missing=None)
         si = S.SchemaItem.make(dict(
                 a=S.Object(dict(a=int, b=int), if_missing=None)))
         result = si.validate(dict())
         self.assertEqual(result, dict(a=None))
-=======
+
     def test_exact_value(self):
         si = S.SchemaItem.make(dict(version=4))
         self.assertEqual(si.validate(dict(version=4)), dict(version=4))
         self.assertRaises(S.Invalid, si.validate, dict(version=3))
->>>>>>> 235b65ce
 
 if __name__ == '__main__':
     main()
