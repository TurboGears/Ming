'''mim.py - Mongo In Memory - stripped-down version of mongo that is
non-persistent and hopefully much, much faster
'''
import re
import sys
import time
import itertools
import collections
import logging
import warnings
from datetime import datetime
from hashlib import md5

import pickle

try:
    import spidermonkey
    from spidermonkey import Runtime
except ImportError:
    Runtime = None

try:
    from functools import cmp_to_key
except ImportError: # Python 2.6
    def cmp_to_key(mycmp):
        class K(object):
            def __init__(self, obj, *args):
                self.obj = obj

            def __lt__(self, other):
                return mycmp(self.obj, other.obj) < 0

            def __gt__(self, other):
                return mycmp(self.obj, other.obj) > 0

            def __eq__(self, other):
                return mycmp(self.obj, other.obj) == 0

            def __le__(self, other):
                return mycmp(self.obj, other.obj) <= 0

            def __ge__(self, other):
                return mycmp(self.obj, other.obj) >= 0

            def __ne__(self, other):
                return mycmp(self.obj, other.obj) != 0
        return K

from ming import compat
from ming.utils import LazyProperty

import bson
import six
from pymongo import database, collection, ASCENDING, MongoClient
from pymongo.errors import InvalidOperation, OperationFailure, DuplicateKeyError
from pymongo.results import DeleteResult, UpdateResult, InsertManyResult, InsertOneResult

log = logging.getLogger(__name__)


class Connection(object):
    _singleton = None

    @classmethod
    def get(cls):
        if cls._singleton is None:
            cls._singleton = cls()
        return cls._singleton

    def __init__(self):
        self._databases = {}

        # Clone defaults from a MongoClient instance.
        mongoclient = MongoClient()
        self.read_preference = mongoclient.read_preference
        self.write_concern = mongoclient.write_concern
        self.codec_options = mongoclient.codec_options
        self.read_concern = getattr(mongoclient, 'read_concern', None)

    def drop_all(self):
        self._databases = {}

    def clear_all(self):
        '''Remove all data, but keep the indexes'''
        for db in self._databases.values():
            db.clear()

    def start_request(self):
        return _DummyRequest()

    def end_request(self):
        pass

    def _make_database(self):
        return Database(self)

    def __getattr__(self, name):
        return self[name]

    def __getitem__(self, name):
        return self._get(name)

    def _get(self, name):
        try:
            return self._databases[name]
        except KeyError:
            db = self._databases[name] = Database(self, name)
            return db

    def database_names(self):
        return self._databases.keys()

    def drop_database(self, name):
        try:
            del self._databases[name]
        except KeyError:
            # Mongodb does not complain when dropping a non existing DB.
            pass

    def __repr__(self):
        return 'mim.Connection()'

    def _ensure_connected(self):
        # For pymongo 2.7 compatibility
        return True

    def _is_writable(self):
        return True


class Database(database.Database):
    def __init__(self, client, name, **__):
        super(Database, self).__init__(client, name)
        self._name = name
        self._client = client
        self._collections = {}
        if Runtime is not None:
            self._jsruntime = Runtime()
        else:
            self._jsruntime = None

    @property
    def name(self):
        return self._name

    @property
    def connection(self):
        return self._client

    @property
    def client(self):
        return self._client

    def _make_collection(self):
        return Collection(self)

    def command(self, command,
                value=1, check=True, allowable_errors=None, **kwargs):
        if isinstance(command, six.string_types):
            command = {command:value}
            command.update(**kwargs)
        if 'filemd5' in command:
            checksum = md5()
            for chunk in self.chef.file.chunks.find().sort('n'):
                checksum.update(chunk['data'])
            return dict(md5=checksum.hexdigest())
        elif 'findandmodify' in command:
            coll = self._collections[command['findandmodify']]
            before = coll.find_one(command['query'], sort=command.get('sort'))
            upsert = False
            if before is None:
                upsert = True
                if command.get('upsert'):
                    before = dict(command['query'])
                    coll.insert(before)
                else:
                    raise OperationFailure('No matching object found')
            coll.update(command['query'], command['update'])
            if command.get('new', False) or upsert:
                return dict(value=coll.find_one(dict(_id=before['_id'])))
            return dict(value=before)
        elif 'mapreduce' in command:
            collection = command.pop('mapreduce')
            return self._handle_mapreduce(collection, **command)
        elif 'distinct' in command:
            collection = self._collections[command['distinct']]
            key = command['key']
            filter = command.get('filter')
            return list(set(_lookup(d, key) for d in collection.find(filter=filter)))
        elif 'getlasterror' in command:
            return dict(connectionId=None, err=None, n=0, ok=1.0)
        elif 'collstats' in command:
            collection = self._collections[command['collstats']]

            # We simulate everything based on the first object size,
            # doesn't probably make sense to go through all the objects to compute this.
            # Also instead of evaluating their in-memory size we use pickle
            # as python stores references.
            first_object_size = len(pickle.dumps(next(iter(collection._data.values()), {})))
            return {
                "ns": '%s.%s' % (collection.database.name, collection.name),
                "count": len(collection._data),
                "size": first_object_size * len(collection._data),
                "avgObjSize": first_object_size,
                "storageSize": first_object_size * len(collection._data)
            }
        else:
            raise NotImplementedError(repr(command))

    def _handle_mapreduce(self, collection,
                          query=None, map=None, reduce=None, out=None, finalize=None):
        if self._jsruntime is None:
            raise ImportError('Cannot import spidermonkey, required for MIM mapreduce')
        j = self._jsruntime.new_context()
        tmp_j = self._jsruntime.new_context()
        temp_coll = collections.defaultdict(list)
        def emit(k, v):
            k = topy(k)
            if isinstance(k, dict):
                k = bson.BSON.encode(k)
            temp_coll[k].append(v)
        def emit_reduced(k, v):
            print(k,v)
        # Add some special MongoDB functions
        j.execute('var NumberInt = Number;')
        j.add_global('emit', emit)
        j.add_global('emit_reduced', emit_reduced)
        j.execute('var map=%s;' % map)
        j.execute('var reduce=%s;' % reduce)
        if finalize:
            j.execute('var finalize=%s;' % finalize)
        if query is None: query = {}
        # Run the map phase
        def topy(obj):
            if isinstance(obj, spidermonkey.Array):
                return [topy(x) for x in obj]
            if isinstance(obj, spidermonkey.Object):
                tmp_j.add_global('x', obj)
                js_source = tmp_j.execute('x.toSource()')
                if js_source.startswith('(new Date'):
                    # Date object by itself
                    obj = datetime.fromtimestamp(tmp_j.execute('x.valueOf()')/1000.)
                elif js_source.startswith('({'):
                    # Handle recursive conversion in case we got back a
                    # mapping with multiple values.
                    # spidermonkey changes all js number strings to int/float
                    # changing back to string here for key protion, since bson requires it
                    obj = dict((str(a), topy(obj[a])) for a in obj)
                else:
                    assert False, 'Cannot convert %s to Python' % (js_source)
            elif isinstance(obj, collections.Mapping):
                return dict((k, topy(v)) for k,v in six.iteritems(obj))
            elif isinstance(obj, six.string_types):
                return obj
            elif isinstance(obj, collections.Sequence):
                return [topy(x) for x in obj]
            return obj
        def tojs(obj):
            if isinstance(obj, six.string_types):
                return obj
            elif isinstance(obj, datetime):
                ts = 1000. * time.mktime(obj.timetuple())
                ts += (obj.microsecond / 1000.)
                return j.execute('new Date(%f)' % (ts))
            elif isinstance(obj, collections.Mapping):
                return dict((k,tojs(v)) for k,v in six.iteritems(obj))
            elif isinstance(obj, collections.Sequence):
                result = j.execute('new Array()')
                for v in obj:
                    result.push(tojs(v))
                return result
            else: return obj
        for obj in self._collections[collection].find(query):
            obj = tojs(obj)
            j.execute('map').apply(obj)
        # Run the reduce phase
        reduced = topy(dict(
            (k, j.execute('reduce')(k, tojs(values)))
            for k, values in six.iteritems(temp_coll)))
        # Run the finalize phase
        if finalize:
            reduced = topy(dict(
                (k, j.execute('finalize')(k, tojs(value)))
                for k, value in six.iteritems(reduced)))
        # Handle the output phase
        result = dict()
        assert len(out) == 1
        if out.keys() == ['reduce']:
            result['result'] = out.values()[0]
            out_coll = self[out.values()[0]]
            for k, v in six.iteritems(reduced):
                doc = out_coll.find_one(dict(_id=k))
                if doc is None:
                    out_coll.insert(dict(_id=k, value=v))
                else:
                    doc['value'] = topy(j.execute('reduce')(k, tojs([v, doc['value']])))
                    out_coll.save(doc)
        elif out.keys() == ['merge']:
            result['result'] = out.values()[0]
            out_coll = self[out.values()[0]]
            for k, v in six.iteritems(reduced):
                out_coll.save(dict(_id=k, value=v))
        elif out.keys() == ['replace']:
            result['result'] = out.values()[0]
            self._collections.pop(out.values()[0], None)
            out_coll = self[out.values()[0]]
            for k, v in six.iteritems(reduced):
                out_coll.save(dict(_id=k, value=v))
        elif out.keys() == ['inline']:
            result['results'] = [
                dict(_id=k, value=v)
                for k,v in six.iteritems(reduced) ]
        else:
            raise TypeError('Unsupported out type: %s' % out.keys())
        return result


    def __getattr__(self, name):
        return self[name]

    def __getitem__(self, name):
        return self._get(name)

    def _get(self, name):
        try:
            return self._collections[name]
        except KeyError:
            db = self._collections[name] = Collection(self, name)
            return db

    def __repr__(self):
        return 'mim.Database(%s)' % self.name

    def collection_names(self):
        return self._collections.keys()

    def drop_collection(self, name):
        del self._collections[name]

    def clear(self):
        for coll in self._collections.values():
            coll.clear()


class Collection(collection.Collection):
    def __init__(self, database, name):
        super(Collection, self).__init__(database, name)
        self._name = name
        self._database = database
        self._data = {}
        self._unique_indexes = {}
        self._indexes = {}

    def clear(self):
        self._data = {}
        for ui in self._unique_indexes.values():
            ui.clear()

    @property
    def name(self):
        return self._name

    @property
    def database(self):
        return self._database

    def with_options(self, codec_options=None, read_preference=None, write_concern=None, read_concern=None):
        # options have no meaning for MIM
        return self

    def drop(self):
        self._database.drop_collection(self._name)

    def __getattr__(self, name):
        return self._database['%s.%s' % (self.name, name)]

    def _find(self, spec, sort=None, **kwargs):
        bson_safe(spec)
        def _gen():
            for doc in six.itervalues(self._data):
                mspec = match(spec, doc)
                if mspec is not None: yield doc, mspec
        return _gen()

    def find(self, filter=None, projection=None, sort=None, limit=None, skip=None, as_class=dict, **kwargs):
        if filter is None:
            filter = {}
        cur = Cursor(collection=self, fields=projection, limit=limit, skip=skip, as_class=as_class,
                     _iterator_gen=lambda: self._find(filter, **kwargs))
        if sort:
            cur = cur.sort(sort)
        return cur

    def find_one(self, filter_or_id=None, *args, **kwargs):
        if filter_or_id is not None and not isinstance(filter_or_id, dict):
            filter_or_id = {"_id": filter_or_id}
        for result in self.find(filter_or_id, *args, **kwargs):
            return result
        return None

    def __find_and_modify(self, query=None, update=None, fields=None,
                          upsert=False, remove=False, **kwargs):
        if query is None: query = {}
        before = self.find_one(query, sort=kwargs.get('sort'))
        upserted = False
        if before is None:
            upserted = True
            if upsert:
                result = self.__update(query, update, upsert=True)
                query = {'_id': result['upserted']}
            else:
                return None

        before = self.find_one(query, sort=kwargs.get('sort'))

        if remove:
            self.__remove({'_id': before['_id']})
        elif not upserted:
            self.__update({'_id': before['_id']}, update)

        return_new = kwargs.get('new', False)
        if return_new:
            return self.find_one(dict(_id=before['_id']), fields)
        elif upserted:
            return None
        else:
            return Projection(fields).apply(before)

    def find_and_modify(self, query=None, update=None, fields=None,
                        upsert=False, remove=False, **kwargs):
        warnings.warn('find_and_modify is now deprecated, please use find_one_and_delete, '
                      'find_one_and_replace, find_one_and_update)', DeprecationWarning)
        return self.__find_and_modify(query, update, fields, upsert, remove, **kwargs)

    def find_one_and_delete(self, filter, projection=None, sort=None, **kwargs):
        return self.__find_and_modify(filter, fields=projection, remove=True, sort=sort, **kwargs)

    def find_one_and_replace(self, filter, replacement, projection=None, sort=None,
                             return_document=False, **kwargs):
        # ReturnDocument.BEFORE -> False
        # ReturnDocument.AFTER -> True
        return self.__find_and_modify(filter, update=replacement, fields=projection,
                                      sort=sort, new=return_document, **kwargs)

    def find_one_and_update(self, filter, update, projection=None, sort=None,
                            return_document=False, **kwargs):
        # ReturnDocument.BEFORE -> False
        # ReturnDocument.AFTER -> True
        return self.__find_and_modify(filter, update=update, fields=projection,
                                      sort=sort, new=return_document, **kwargs)

    def count(self, filter=None, **kwargs):
        return self.find(filter, **kwargs).count()

    def __insert(self, doc_or_docs, manipulate=True, **kwargs):
        result = []
        if not isinstance(doc_or_docs, list):
            doc_or_docs = [ doc_or_docs ]
        for doc in doc_or_docs:
            if not manipulate:
                doc = bcopy(doc)
            bson_safe(doc)
            _id = doc.get('_id', ())
            if _id == ():
                _id = doc['_id'] = bson.ObjectId()
            result.append(_id)
            if _id in self._data:
                if kwargs.get('w', 1):
                    raise DuplicateKeyError('duplicate ID on insert')
                continue
            self._index(doc)
            self._data[_id] = bcopy(doc)
        return result

    def insert(self, doc_or_docs, manipulate=True, **kwargs):
        warnings.warn('insert is now deprecated, please use insert_one or insert_many', DeprecationWarning)
        return self.__insert(doc_or_docs, manipulate, **kwargs)

    def insert_one(self, document, session=None):
        result = self.__insert(document)
        if result:
            result = result[0]
        return InsertOneResult(result or None, True)

    def insert_many(self, documents, ordered=True, session=None):
        result = self.__insert(documents)
        return InsertManyResult(result, True)

    def save(self, doc, **kwargs):
        warnings.warn('save is now deprecated, please use insert_one or replace_one', DeprecationWarning)
        _id = doc.get('_id', ())
        if _id == ():
            return self._insert(doc)
        else:
            self.__update({'_id':_id}, doc, upsert=True)
            return _id

    def replace_one(self, filter, replacement, upsert=False):
        return self._update(filter, replacement, upsert)

    def __update(self, spec, updates, upsert=False, multi=False):
        bson_safe(spec)
        bson_safe(updates)
        result = dict(
            connectionId=None,
            updatedExisting=False,
            err=None,
            ok=1.0,
            n=0,
            nModified=0
        )
        for doc, mspec in self._find(spec):
            self._deindex(doc)
            mspec.update(updates)
            self._index(doc)
            result['n'] += 1
            result['nModified'] += 1
            if not multi: break
        if result['n']:
            result['updatedExisting'] = True
            return result
        if upsert:
            doc = dict(spec)
            MatchDoc(doc).update(updates, upserted=upsert)
            _id = doc.get('_id', ())
            if _id == ():
                _id = doc['_id'] = bson.ObjectId()
            if _id in self._data:
                raise DuplicateKeyError('duplicate ID on upsert')
            self._index(doc)
            self._data[_id] = bcopy(doc)
            result['upserted'] = _id
            return result
        else:
            return result

    def update(self, spec, updates, upsert=False, multi=False):
        warnings.warn('update is now deprecated, please use update_many or update_one', DeprecationWarning)
        return self.__update(spec, updates, upsert, multi)

    def update_many(self, filter, update, upsert=False):
        result = self.__update(filter, update, upsert, multi=True)
        return UpdateResult(result, True)

    def update_one(self, filter, update, upsert=False):
        result = self.__update(filter, update, upsert, multi=False)
        return UpdateResult(result, True)

    def __remove(self, spec=None, **kwargs):
        result = dict(n=0)
        multi = kwargs.get('multi', True)
        if spec is None: spec = {}
        new_data = {}
        for id, doc in six.iteritems(self._data):
            if match(spec, doc) and (multi or result['n'] == 0):
                result['n'] += 1
                self._deindex(doc)
            else:
                new_data[id] = doc
        self._data = new_data
        return result

    def remove(self, spec=None, **kwargs):
        warnings.warn('remove is now deprecated, please use delete_many or delete_one', DeprecationWarning)
        self.__remove(spec, **kwargs)

    def delete_one(self, filter, session=None):
        res = self.__remove(filter, multi=False)
        return DeleteResult(res, True)

    def delete_many(self, filter, session=None):
        res = self.__remove(filter, multi=True)
        return DeleteResult(res, True)

    def list_indexes(self, session=None):
        return Cursor(self, lambda: self._indexes.values())

    def ensure_index(self, key_or_list, unique=False, cache_for=300,
                     name=None, **kwargs):
        if isinstance(key_or_list, list):
            keys = tuple(tuple(k) for k in key_or_list)
        else:
            keys = ([key_or_list, ASCENDING],)
        if name:
            index_name = name
        else:
            index_name = '_'.join([k[0] for k in keys])
        self._indexes[index_name] = { "key": list(keys) }
        self._indexes[index_name].update(kwargs)
        if not unique: return
        self._indexes[index_name]['unique'] = True
        self._unique_indexes[keys] = index = {}
        for id, doc in six.iteritems(self._data):
            key_values = self._extract_index_key(doc, keys)
            index[key_values] =id
        return index_name

    # ensure_index is now deprecated.
    def create_index(self, keys, **kwargs):
        return self.ensure_index(keys, **kwargs)

    def index_information(self):
        return dict(
            (index_name, fields)
            for index_name, fields in six.iteritems(self._indexes))

    def drop_index(self, iname):
        index = self._indexes.pop(iname, None)
        if index is None: return
        keys = tuple(i[0] for i in index)
        self._unique_indexes.pop(keys, None)

    def drop_indexes(self):
        for iname in list(self._indexes.keys()):
            self.drop_index(iname)

    def _get_wc_override(self):
        '''For gridfs compatibility'''
        return {}

    def __repr__(self):
        return 'mim.Collection(%r, %s)' % (self._database, self.name)

    def _extract_index_key(self, doc, keys):
        key_values = list()
        for key in keys:
            sub, key = _traverse_doc(doc, key[0])
            key_values.append(sub.get(key, None))
        return bson.BSON.encode({'k': key_values})

    def _index(self, doc):
        if '_id' not in doc: return
        for keys, index in six.iteritems(self._unique_indexes):
            key_values = self._extract_index_key(doc, keys)
            old_id = index.get(key_values, ())
            if old_id == doc['_id']: continue
            if old_id in self._data:
                raise DuplicateKeyError('%r: %s' % (self, keys))
            index[key_values] = doc['_id']

    def _deindex(self, doc):
        for keys, index in six.iteritems(self._unique_indexes):
            key_values = self._extract_index_key(doc, keys)
            index.pop(key_values, None)

    def map_reduce(self, map, reduce, out, full_response=False, **kwargs):
        if isinstance(out, six.string_types):
            out = { 'replace':out }
        cmd_args = {'mapreduce': self.name,
                    'map': map,
                    'reduce': reduce,
                    'out': out,
                    }
        cmd_args.update(kwargs)
        return self.database.command(cmd_args)

    def distinct(self, key, filter=None, **kwargs):
        return self.database.command({'distinct': self.name,
                                      'key': key,
                                      'filter': filter})


class Cursor(object):
    def __init__(self, collection, _iterator_gen,
                 sort=None, skip=None, limit=None, fields=None, as_class=dict):
        if isinstance(fields, (tuple, list)):
            fields = dict((f, 1) for f in fields)

        self._collection = collection
        self._iterator_gen = _iterator_gen
        self._sort = sort
        self._skip = skip or None    # cope with 0 being passed.
        self._limit = limit or None  # cope with 0 being passed.
        self._fields = fields
        self._projection = Projection(fields)
        self._as_class = as_class
        self._safe_to_chain = True

    @LazyProperty
    def iterator(self):
        self._safe_to_chain = False
        result = (doc for doc,match in self._iterator_gen())
        if self._sort is not None:
            result = sorted(result, key=cmp_to_key(
                    cursor_comparator(self._sort)))
        if self._skip is not None:
            result = itertools.islice(result, self._skip, sys.maxsize)
        if self._limit is not None:
            result = itertools.islice(result, abs(self._limit))
        return iter(result)

    def clone(self, **overrides):
        result = Cursor(
            collection=self._collection,
            _iterator_gen=self._iterator_gen,
            sort=self._sort,
            skip=self._skip,
            limit=self._limit,
            fields=self._fields,
            as_class=self._as_class)
        for k,v in overrides.items():
            setattr(result, k, v)
        return result

    def rewind(self):
        if not self._safe_to_chain:
            del self.iterator
            self._safe_to_chain = True

    def count(self):
        return sum(1 for x in self._iterator_gen())

    def __getitem__(self, key):
        # Le *sigh* -- this is the only place apparently where pymongo *does*
        # clone
        clone = self.clone()
        if isinstance(key, slice):
            _clone = clone
            start, end = key.start, key.stop # step not supported
            if start is None:
                start = 0
            _clone = _clone.skip(start)
            if end is not None:
                _clone = _clone.limit(end-start)
            return _clone
        elif isinstance(key, int):
            return clone.skip(key).next()
        raise TypeError('indicies must be integers, not %s' % type(key))

    def __iter__(self):
        return self

    def next(self):
        value = six.next(self.iterator)
        value = bcopy(value)
        value = self._projection.apply(value)
        return wrap_as_class(value, self._as_class)

    __next__ = next

    def sort(self, key_or_list, direction=ASCENDING):
        if not self._safe_to_chain:
            raise InvalidOperation('cannot set options after executing query')
        if not isinstance(key_or_list, list):
            key_or_list = [ (key_or_list, direction) ]
        keys = []
        for t in key_or_list:
            if isinstance(t, tuple):
                keys.append(t)
            else:
                keys.append(t, ASCENDING)
        self._sort = keys
        return self # I'd rather clone, but that's not what pymongo does here

    def all(self):
        return list(self.iterator)

    def skip(self, skip):
        if not self._safe_to_chain:
            raise InvalidOperation('cannot set options after executing query')
        self._skip = skip
        return self # I'd rather clone, but that's not what pymongo does here

    def limit(self, limit):
        if not self._safe_to_chain:
            raise InvalidOperation('cannot set options after executing query')
        self._limit = limit or None
        return self # I'd rather clone, but that's not what pymongo does here

    def distinct(self, key):
        return list(set(_lookup(d, key) for d in self.all()))

    def hint(self, index):
        # checks indexes, but doesn't actually use hinting
        if type(index) == list:
            test_idx = [(i, direction) for i, direction in index if i != '$natural']
            values = [[k for k in i["key"]] for i in self._collection._indexes.values()]
            if test_idx and test_idx not in values:
                raise OperationFailure('database error: bad hint. Valid values: %s' % values)
        elif isinstance(index, six.string_types):
            if index not in self._collection._indexes.keys():
                raise OperationFailure('database error: bad hint. Valid values: %s'
                        % self._collection._indexes.keys())
        elif index == None:
            pass
        else:
            raise TypeError('hint index should be string, list of tuples, or None, but was %s' % type(index))
        return self

    def add_option(self, *args, **kwargs):
        # Adding options to MIM does nothing.
        pass


def cursor_comparator(keys):
    def comparator(a, b):
        for k,d in keys:
            x = _lookup(a, k, None)
            y = _lookup(b, k, None)
            part = BsonArith.cmp(x, y)
            if part: return part * d
        return 0
    return comparator


class BsonArith(object):
    _types = None
    _index = None

    @classmethod
    def cmp(cls, x, y):
        x_bson = cls.to_bson(x)
        y_bson = cls.to_bson(y)

        if len(x_bson) != len(y_bson):
            return compat.base_cmp(len(x_bson),
                                   len(y_bson))

        for index, a_val in enumerate(x_bson):
            b_val = y_bson[index]
            if hasattr(a_val, 'get') and hasattr(b_val, 'get'):
                return compat.dict_cmp(a_val, b_val)
            if a_val != b_val:
                return compat.base_cmp(a_val, b_val)
        return 0

    @classmethod
    def to_bson(cls, val):
        if val is (): return val
        tp = cls.bson_type(val)
        return (tp, cls._types[tp][0](val))

    @classmethod
    def bson_type(cls, value):
        if cls._index is None:
            cls._build_index()
        tp = cls._index.get(type(value), None)
        if tp is not None: return tp
        for tp, (conv, types) in enumerate(cls._types):
            if isinstance(value, tuple(types)):
                cls._index[type(value)] = tp
                return tp
        raise KeyError(type(value))

    @classmethod
    def _build_index(cls):
        cls._build_types()
        cls._index = {}
        for tp, (conv, types) in enumerate(cls._types):
            for t in types:
                cls._index[t] = tp

    @classmethod
    def _build_types(cls):
        # this is a list of conversion functions, and the types they apply to
        cls._types = [
            (lambda x:x, [ type(None) ]),
            (lambda x:x, [ int ] + list(six.integer_types)),
            (lambda x:x, list(set([str, six.text_type]))),
            (lambda x:{k: cls.to_bson(v) for k, v in six.iteritems(x)}, [ dict, MatchDoc ]),
            (lambda x:list(cls.to_bson(i) for i in x), [ list, MatchList ]),
            (lambda x:x, [ tuple ]),
            (lambda x:x, [ bson.Binary ]),
            (lambda x:x, [ bson.ObjectId ]),
            (lambda x:x, [ bool ]),
            (lambda x:x, [ datetime ]),
            (lambda x:x, [ bson.Regex ] ),
            (lambda x:x, [ float ]),
        ]


def match(spec, doc):
    """Checks if the given ``doc`` matches the provided ``spec``.

    This is used by find and other places in need of checking
    documents against a provided filter.

    Returns the ``MatchDoc`` instance for the matching document
    or ``None`` if the document doesn't match.
    """
    spec = bcopy(spec)
    if '$or' in spec:
        if any(match(branch, doc) for branch in spec.pop('$or')):
            return match(spec, doc)
        return None
    mspec = MatchDoc(doc)
    try:
        for k,v in six.iteritems(spec):
            subdoc, subdoc_key = mspec.traverse(*k.split('.'))
            for op, value in _parse_query(v):
                if not subdoc.match(subdoc_key, op, value):
                    return None
    except KeyError:
        raise
    return mspec


class Match(object):
    """Foundation for ``MatchDoc`` and ``MatchList``.

    Provides all the functions that you might need to apply
    against a document or a list of documents to check if
    it matches a query or to apply update operations to it
    in case of an update query.
    """
    def match(self, key, op, value):
        log.debug('match(%r, %r, %r, %r)',
                  self, key, op, value)
        val = self.get(key, ())
        if isinstance(val, MatchList):
            if val.match('$', op, value): return True
        if op == '$eq':
            if isinstance(value, (bson.RE_TYPE, bson.Regex)):
                return self._match_regex(value, val)
            return BsonArith.cmp(val, value) == 0
        if op == '$regex':
            if not isinstance(value, (bson.RE_TYPE, bson.Regex)):
                value = re.compile(value)
<<<<<<< HEAD
            if isinstance(value, bson.RE_TYPE):
                return bool(val not in (None, ()) and value.search(val))
            elif isinstance(value, bson.Regex):
                return bool(val not in (None, ()) and value.try_compile().search(val))
        if op == '$options':
            log.warn('$options not implemented')
            return True  # return True so at least doesn't fail if you use them
=======
            return self._match_regex(value, val)
>>>>>>> 6416dd6f
        if op == '$ne': return BsonArith.cmp(val, value) != 0
        if op == '$gt': return BsonArith.cmp(val, value) > 0
        if op == '$gte': return BsonArith.cmp(val, value) >= 0
        if op == '$lt': return BsonArith.cmp(val, value) < 0
        if op == '$lte': return BsonArith.cmp(val, value) <= 0
        if op == '$in':
            for ele in value:
                if self.match(key, '$eq', ele):
                    return True
            return False
        if op == '$nin':
            for ele in value:
                if self.match(key, '$eq', ele):
                    return False
            return True
        if op == '$exists':
            if value: return val != ()
            else: return val == ()
        if op == '$all':
            for ele in value:
                if not self.match(key, '$eq', ele):
                    return False
            return True
        if op == '$elemMatch':
            if not isinstance(val, MatchList): return False
            for ele in val:
                m = match(value, ele)
                if m: return True
            return False
        if op == '$search':
            collection = get_collection_from_objectid(self['_id'])
            for _keys in (index['key'] for index in collection._indexes.values()):
                for field in (key[0] for key in _keys if key[1] == 'text'):
                    if value.lower() in self[field].lower():
                        return True
            return False
        raise NotImplementedError(op)

    def _match_regex(self, regex, val):
        if isinstance(regex, bson.Regex):
            regex = regex.try_compile()

        if isinstance(val, MatchList):
            for item in val:
                if bool(item not in (None, ()) and regex.search(item)):
                    return True
            return False
        return bool(val not in (None, ()) and regex.search(val))

    def getvalue(self, path):
        parts = path.split('.')
        subdoc, key = self.traverse(*parts)
        return subdoc[key]

    def get(self, key, default=None):
        try:
            return self[key]
        except KeyError:
            return default

    def update(self, updates, upserted=False):
        newdoc = {}
        for k, v in six.iteritems(updates):
            if k.startswith('$'): break
            newdoc[k] = bcopy(v)
        if newdoc:
            self._orig.clear()
            self._orig.update(bcopy(newdoc))
            return

        for op, update_parts in six.iteritems(updates):
            func = getattr(self, '_op_' + op[1:], None)
            if func is None:
                raise NotImplementedError(op)
            if getattr(func, 'upsert_only', False) and not upserted:
                continue
            for k,arg in update_parts.items():
                subdoc, key = self.traverse(k)
                func(subdoc, key, arg)
                if getattr(func, 'ensure_key', False):
                    # The function would create all intermediate subdocuments
                    # if they didn't exist already.
                    self._ensure_orig_key(k)

        validate(self._orig)

    def _ensure_orig_key(self, k):
        """Ensures that the path k leads to an existing subdocument in the matched document.

        While traversing a MatchDoc creates all the intermediate missing subdocuments
        in the MatchDoc._doc, the original document in the collection will still be lacking them.

        This ensures that all steps that lead to the path and were missing in the
        collection document are created and correspond to the objects that were created
        into the MatchDoc while traversing it, so that any change to the MatchDoc is reflected
        into the collection document too.
        """
        path = k.split('.')
        doc = self
        for step in path[:-1]:
            if isinstance(doc, MatchList):
                step = int(step)
            if step not in doc._orig:
                doc._orig[step] = doc._doc[step]._orig
            doc = doc._doc[step]

    def _op_inc(self, subdoc, key, arg):
        subdoc.setdefault(key, 0)
        subdoc[key] += arg
    _op_inc.ensure_key = True

    def _op_set(self, subdoc, key, arg):
        if isinstance(subdoc, list):
            key = int(key)
        subdoc[key] = bcopy(arg)
    _op_set.ensure_key = True

    def _op_setOnInsert(self, subdoc, key, arg):
        subdoc[key] = bcopy(arg)
    _op_setOnInsert.upsert_only = True
    _op_setOnInsert.ensure_key = True

    def _op_unset(self, subdoc, key, arg):
        try:
            del subdoc[key]
        except KeyError:
            # $unset should do nothing if the key doesn't exist.
            pass

    def _op_push(self, subdoc, key, arg):
        l = subdoc.setdefault(key, [])
        if isinstance(arg, dict) and "$each" in arg:
            args = arg.get("$each")
        else:
            args = [arg]
        for member in args:
            l.append(bcopy(member))
    _op_push.ensure_key = True

    def _op_pop(self, subdoc, key, arg):
        l = subdoc.setdefault(key, [])
        if arg == 1:
            del l[-1]
        else:
            del l[0]

    def _op_pushAll(self, subdoc, key, arg):
        l = subdoc.setdefault(key, [])
        l.extend(bcopy(arg))
    _op_pushAll.ensure_key = True

    def _op_addToSet(self, subdoc, key, arg):
        l = subdoc.setdefault(key, [])

        if isinstance(arg, dict) and "$each" in arg:
            args = arg.get("$each")
        else:
            args = [arg]
        for member in args:
            if member not in l:
                l.append(bcopy(member))
    _op_addToSet.ensure_key = True

    def _op_pull(self, subdoc, key, arg):
        l = subdoc.setdefault(key, [])
        if isinstance(arg, dict):
            subdoc[key] = [
                vv for vv in l
                if not match(arg, vv) ]
        else:
            subdoc[key] = [
                vv for vv in l
                if not compare('$eq', arg, vv) ]

    def _op_pullAll(self, subdoc, key, arg):
        l = subdoc.setdefault(key, [])
        subdoc[key] = [
            vv for vv in l
            if not compare('$in', vv, arg) ]


class MatchDoc(Match):
    """A document matching a specific query.

    A document that is a candidate for execution of a query,
    gets promoted to a ``MatchDoc``. This exposes enables the
    features needed to:

        - check if the document matches against the query
        - update the document if the query was an update one.
    """

    def __init__(self, doc):
        self._orig = doc
        self._doc = {}
        for k,v in six.iteritems(doc):
            if isinstance(v, list):
                self._doc[k] = MatchList(v)
            elif isinstance(v, dict):
                self._doc[k] = MatchDoc(v)
            else:
                self._doc[k] = v
    def traverse(self, first, *rest):
        """Resolves a parent.child.leaf path within the document.

        Returns a tuple ``(subdoc, leaf_key)`` where:

        - ``subdoc`` is a new ``MatchDoc`` for the deepest subdocument
          containing the leaf key expressed by the provided path.
        - ``leaf_key`` is the key of the field in ``subdoc``containing
          the value that the path provided leads to.

        For example in case of a document like::

            {
                'root': {
                    'subdoc': {
                        'value': 5
                    }
                }
            }

        The path ``root.subdoc.value`` will return a ``MatchDoc``
        for the subdocument ``root.subdoc`` as the ``subdoc`` and
        ``value`` as the ``leaf_key``.
        """
        if not rest:
            if '.' in first:
                return self.traverse(*(first.split('.')))
            return self, first
        if first not in self._doc:
            self._doc[first] = MatchDoc({})
        if self._doc[first] is None:
            return MatchDoc({}), None
        return self[first].traverse(*rest)
    def iteritems(self):
        return six.iteritems(self._doc)
    def items(self):
        return self.iteritems()
    def __eq__(self, o):
        return isinstance(o, MatchDoc) and self._doc == o._doc
    def __hash__(self):
        return hash(self._doc)
    def __repr__(self):
        return 'M%r' % (self._doc,)
    def __getitem__(self, key):
        return self._doc[key]
    def __delitem__(self, key):
        del self._doc[key]
        del self._orig[key]
    def __setitem__(self, key, value):
        self._doc[key] = value
        self._orig[key] = value
    def setdefault(self, key, default):
        self._doc.setdefault(key, default)
        return self._orig.setdefault(key, default)
    def keys(self):
        return self._doc.keys()


class MatchList(Match):
    """A List that is part of a document matching a query.

    A ``MatchDoc`` might contain lists within itself,
    all those lists will be wrapped in a ``MatchList``
    so their content can be traversed, tested against the filter
    and updated according to the query being executed.
    """
    def __init__(self, doc, pos=None):
        self._orig = doc
        self._doc = []
        for ele in doc:
            if isinstance(ele, list):
                self._doc.append(MatchList(ele))
            elif isinstance(ele, dict):
                self._doc.append(MatchDoc(ele))
            else:
                self._doc.append(ele)
        self._pos = pos
    def __iter__(self):
        return iter(self._doc)
    def traverse(self, first, *rest):
        if not rest:
            return self, first
        return self[first].traverse(*rest)
    def match(self, key, op, value):
        if key == '$':
            for i, item in enumerate(self._doc):
                if self.match(i, op, value):
                    if self._pos is None:
                        self._pos = i
                    return True
            return None
        try:
            m = super(MatchList, self).match(key, op, value)
            if m: return m
        except:
            pass
        for ele in self:
            if (isinstance(ele, Match)
                and ele.match(key, op, value)):
                return True

    def __eq__(self, o):
        return isinstance(o, MatchList) and self._doc == o._doc
    def __hash__(self):
        return hash(self._doc)
    def __repr__(self):
        return 'M<%r>%r' % (self._pos, self._doc)
    def __getitem__(self, key):
        try:
            if key == '$':
                if self._pos is None:
                    return self._doc[0]
                else:
                    return self._doc[self._pos]
            else:
                return self._doc[int(key)]
        except IndexError:
            raise KeyError(key)
    def __setitem__(self, key, value):
        if key == '$':
            key = self._pos
        if isinstance(self._doc, list):
            key = int(key)
        self._doc[key] = value
        self._orig[key] = value
    def __delitem__(self, key):
        if key == '$':
            key = self._pos
        del self._doc[int(key)]
        del self._orig[int(key)]
    def setdefault(self, key, default):
        if key == '$':
            key = self._pos
        if key <= len(self._orig):
            return self._orig[key]
        while key >= len(self._orig):
            self._doc.append(None)
            self._orig.append(None)
        self._doc[key] = default
        self._orig[key] = default


def _parse_query(v):
    if isinstance(v, dict) and all(k.startswith('$') for k in v.keys()):
        return v.items()
    else:
        return [('$eq', v)]

def _part_match(op, value, key_parts, doc, allow_list_compare=True):
    if not key_parts:
        return compare(op, doc, value)
    elif isinstance(doc, list) and allow_list_compare:
        for v in doc:
            if _part_match(op, value, key_parts, v, allow_list_compare=False):
                return True
        else:
            return False
    else:
        return _part_match(op, value, key_parts[1:], doc.get(key_parts[0], ()))

def _lookup(doc, k, default=()):
    try:
        for part in k.split('.'):
            doc = doc[part]
    except KeyError:
        if default != (): return default
        raise
    return doc

def compare(op, a, b):
    if op == '$gt': return BsonArith.cmp(a, b) > 0
    if op == '$gte': return BsonArith.cmp(a, b) >= 0
    if op == '$lt': return BsonArith.cmp(a, b) < 0
    if op == '$lte': return BsonArith.cmp(a, b) <= 0
    if op == '$eq':
        if hasattr(b, 'match'):
            return b.match(a)
        elif isinstance(a, list):
            if a == b: return True
            return b in a
        else:
            return a == b
    if op == '$ne': return a != b
    if op == '$in':
        if isinstance(a, list):
            for ele in a:
                if ele in b:
                    return True
            return False
        else:
            return a in b
    if op == '$nin': return a not in b
    if op == '$exists':
        return a != () if b else a == ()
    if op == '$all':
        return set(a).issuperset(b)
    if op == '$elemMatch':
        return match(b, a)
    raise NotImplementedError(op)

def validate(doc):
    for k,v in six.iteritems(doc):
        assert '$' not in k
        assert '.' not in k
        if hasattr(v, 'iteritems'):
            validate(v)

def bson_safe(obj):
    bson.BSON.encode(obj)

def bcopy(obj):
    if isinstance(obj, dict):
        return bson.BSON.encode(obj).decode()
    elif isinstance(obj, list):
        return list(map(bcopy, obj))
    else:
        return obj

def wrap_as_class(value, as_class):
    if isinstance(value, dict):
        return as_class(dict(
                (k, wrap_as_class(v, as_class))
                for k,v in value.items()))
    elif isinstance(value, list):
        return [ wrap_as_class(v, as_class) for v in value ]
    else:
        return value


def _traverse_doc(doc, key):
    path = key.split('.')
    cur = doc
    for part in path[:-1]:
        cur = cur.setdefault(part, {})
    return cur, path[-1]


class Projection(object):
    """Applies a projection to a field matching a query.

    The projection is applied by the Cursor while consuming
    the iterator of documents matching the query.
    """
    def __init__(self, projection):
        self._projection = projection

    def apply(self, doc):
        if not self._projection:
            return doc

        if [_ for _ in self._projection.values() if _ in (1, True)]:
            # If at least one projected field was projected with 1/True
            # it means that the fields should be limited to the specified fields.
            # The ``_id`` is always there unless explicitly excluded.
            result = {'_id': doc['_id']}
        else:
            # Otherwise it means that we are excluding some fields (those at 0)
            # or applying projection operations and so all fields that are
            # not explicitly excluded should be projected.
            result = doc

        for name, value in self._projection.items():
            if value in (0, False):
                self._pop_key(result, name)
                continue

            if isinstance(value, dict):
                for projection_op, op_args in value.items():
                    if projection_op == '$slice':
                        v = op_args
                        if isinstance(v, list):
                            # skip and limit
                            l, key = _traverse_doc(doc, name)
                            l[key] = l[key][v[0]:v[0] + v[1]]
                        else:
                            l, key = _traverse_doc(doc, name)
                            if v < 0:
                                l[key] = l[key][v:]
                            else:
                                l[key] = l[key][:v]
                    elif projection_op == '$meta':
                        if op_args == 'textScore':
                            subdoc, subkey = _traverse_doc(doc, name)
                            subdoc[subkey] = 1.0  # Currently we always fake a 1.0 score.
                        else:
                            raise ValueError('Unsupported $meta projection %s' % op_args)
                    else:
                        raise ValueError('Unsupported projection operator %s' % projection_op)

            sub_doc, key = _traverse_doc(doc, name)
            sub_result, key = _traverse_doc(result, name)
            try:
                sub_result[key] = sub_doc[key]
            except KeyError:
                log.debug("Field %s doesn't in %s, skip..." % (key, sub_doc.keys()))
                pass
        return result

    def _pop_key(self, doc, key):
        """Removes a key or subkey from the document.

        The key can be in the form subdoc.subkey to
        remove a key from a subdocument.
        """
        path = key.split('.')
        cur = doc
        for step in path[:-1]:
            cur = cur[step]
        cur.pop(path[-1], None)


def get_collection_from_objectid(_id):
    for db in Connection.get()._databases.values():
        for collection in db._collections.values():
            if _id in collection._data:
                return collection
    return None


class _DummyRequest(object):

    def __enter__(self):
        pass

    def __exit__(self, ex_type, ex_value, ex_tb):
        pass

    def end(self):
        pass<|MERGE_RESOLUTION|>--- conflicted
+++ resolved
@@ -916,17 +916,13 @@
         if op == '$regex':
             if not isinstance(value, (bson.RE_TYPE, bson.Regex)):
                 value = re.compile(value)
-<<<<<<< HEAD
-            if isinstance(value, bson.RE_TYPE):
-                return bool(val not in (None, ()) and value.search(val))
-            elif isinstance(value, bson.Regex):
-                return bool(val not in (None, ()) and value.try_compile().search(val))
+            return self._match_regex(value, val)
         if op == '$options':
+            # $options is currently only correlated to $regex and is not a standalone operator
+            # always True to prevent code that use for example case insensitive regex from failing
+            # tests without any reason
             log.warn('$options not implemented')
-            return True  # return True so at least doesn't fail if you use them
-=======
-            return self._match_regex(value, val)
->>>>>>> 6416dd6f
+            return True
         if op == '$ne': return BsonArith.cmp(val, value) != 0
         if op == '$gt': return BsonArith.cmp(val, value) > 0
         if op == '$gte': return BsonArith.cmp(val, value) >= 0
