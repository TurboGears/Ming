--- conflicted
+++ resolved
@@ -848,13 +848,9 @@
             if val.match('$', op, value): return True
         if op == '$eq':
             if isinstance(value, bson.RE_TYPE):
-<<<<<<< HEAD
-                return bool(value.match(val))
+                return bool(val not in (None, ()) and value.match(val))
             if isinstance(value, bson.Regex):
-                return bool(value.try_compile().match(val))
-=======
-                return bool(val not in (None, ()) and value.match(val))
->>>>>>> 6ee0caeb
+                return bool(val not in (None, ()) and value.try_compile().match(val))
             return BsonArith.cmp(val, value) == 0
         if op == '$ne': return BsonArith.cmp(val, value) != 0
         if op == '$gt': return BsonArith.cmp(val, value) > 0
