--- conflicted
+++ resolved
@@ -6,11 +6,7 @@
 setup(name='Ming',
       version=version,
       description="Bringing order to Mongo since 2009",
-<<<<<<< HEAD
       long_description="""Database mapping layer for MongoDB on Python. Includes schema enforcement and some facilities for schema migration. 
-=======
-      long_description="""Database mapping layer for MongoDB on Python. Includes schema enforcement and some facilities for schema migration.
->>>>>>> 3c4cbeff
 """,
       classifiers=[
         'Development Status :: 4 - Beta',
@@ -20,11 +16,7 @@
         'Programming Language :: Python',
         'Topic :: Database',
         'Topic :: Software Development :: Libraries :: Python Modules',
-<<<<<<< HEAD
         ], # Get strings from http://pypi.python.org/pypi?%3Aaction=list_classifiers
-=======
-        ],
->>>>>>> 3c4cbeff
       keywords='mongo, pymongo',
       author='Rick Copeland',
       author_email='rick@geek.net',
